--- conflicted
+++ resolved
@@ -24,10 +24,6 @@
 
 # noinspection PyShadowingNames
 class TestTransformer(unittest.TestCase):
-<<<<<<< HEAD
-    model_name = "TestTransformer"
-=======
->>>>>>> 1beeb394
 
     @classmethod
     def tearDownClass(cls):
